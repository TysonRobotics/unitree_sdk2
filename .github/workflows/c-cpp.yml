name: C/C++ Build Workflow

on:
  push:
    branches: [ "main" ]
  pull_request:
    branches: [ "main" ]

jobs:
  build:
    runs-on: ubuntu-latest  # Use latest runner to host the container
<<<<<<< HEAD
    
=======

>>>>>>> ace28485
    container:
      image: ubuntu:20.04
      options: --privileged  # Needed for some build tools

    steps:
    - uses: actions/checkout@v4
    
    - name: Install dependencies
      run: |
<<<<<<< HEAD
        export DEBIAN_FRONTEND=noninteractive
        apt-get update
        apt-get install -y cmake g++ build-essential libyaml-cpp-dev libeigen3-dev
        
    - name: CMake build
=======
        apt-get update
        apt-get install -y cmake g++ build-essential libyaml-cpp-dev libeigen3-dev
    - name: cmake
>>>>>>> ace28485
      run: |
        cmake -Bbuild
        cmake --build build -j$(nproc)<|MERGE_RESOLUTION|>--- conflicted
+++ resolved
@@ -9,11 +9,7 @@
 jobs:
   build:
     runs-on: ubuntu-latest  # Use latest runner to host the container
-<<<<<<< HEAD
-    
-=======
 
->>>>>>> ace28485
     container:
       image: ubuntu:20.04
       options: --privileged  # Needed for some build tools
@@ -23,17 +19,11 @@
     
     - name: Install dependencies
       run: |
-<<<<<<< HEAD
         export DEBIAN_FRONTEND=noninteractive
         apt-get update
         apt-get install -y cmake g++ build-essential libyaml-cpp-dev libeigen3-dev
         
     - name: CMake build
-=======
-        apt-get update
-        apt-get install -y cmake g++ build-essential libyaml-cpp-dev libeigen3-dev
-    - name: cmake
->>>>>>> ace28485
       run: |
         cmake -Bbuild
         cmake --build build -j$(nproc)